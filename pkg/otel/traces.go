package otel

import (
	"context"
	"fmt"

	"golang.org/x/exp/slog"

	"github.com/grafana/http-autoinstrument/pkg/spanner"
	"go.opentelemetry.io/otel/exporters/otlp/otlptrace"
	"go.opentelemetry.io/otel/exporters/otlp/otlptrace/otlptracehttp"
	"go.opentelemetry.io/otel/sdk/resource"
	"go.opentelemetry.io/otel/sdk/trace"
	semconv "go.opentelemetry.io/otel/semconv/v1.17.0"
	trace2 "go.opentelemetry.io/otel/trace"
)

<<<<<<< HEAD
func (r *Reporter) ReportTraces(spans <-chan spanner.HTTPRequestSpan) {
=======
const reporterName = "github.com/grafana/http-autoinstrument"

type TracesReporter struct {
	traceExporter *otlptrace.Exporter
	traceProvider *trace.TracerProvider
}

func NewTracesReporter(svcName, endpoint string) (*TracesReporter, error) {
	ctx := context.TODO()

	r := TracesReporter{}

	// TODO: make configurable
	resources := resource.NewWithAttributes(
		semconv.SchemaURL,
		semconv.ServiceNameKey.String(svcName),
	)

	// Instantiate the OTLP HTTP traceExporter
	// TODO: better use GRPC (secure)
	var err error
	// TODO: allow configuring auth headers and secure/insecure connections
	r.traceExporter, err = otlptracehttp.New(ctx,
		otlptracehttp.WithEndpoint(endpoint),
		otlptracehttp.WithInsecure(), // TODO: configurable
	)
	if err != nil {
		return nil, fmt.Errorf("creating trace exporter: %w", err)
	}

	r.traceProvider = trace.NewTracerProvider(
		trace.WithResource(resources),
		trace.WithSyncer(r.traceExporter),
	)

	return &r, nil
}

func (r *TracesReporter) close() {
	if err := r.traceProvider.Shutdown(context.TODO()); err != nil {
		slog.With("component", "TracesReporter").Error("closing traces provider", err)
	}
	if err := r.traceExporter.Shutdown(context.TODO()); err != nil {
		slog.With("component", "TracesReporter").Error("closing traces exporter", err)
	}
}

func (r *TracesReporter) ReportTraces(spans <-chan spanner.HTTPRequestSpan) {
	defer r.close()
>>>>>>> 868bcc7b
	tracer := r.traceProvider.Tracer(reporterName)
	for span := range spans {
		// TODO: there must be a better way to instantiate spans
		_, sp := tracer.Start(context.TODO(), "session",
			trace2.WithTimestamp(span.Start),
			trace2.WithAttributes(
				semconv.HTTPMethod(span.Method),
				semconv.HTTPStatusCode(span.Status),
				semconv.HTTPTarget(span.Path),
				// TODO: add src/dst ip and dst port
			),
			// TODO: trace2.WithSpanKind()
		)
		sp.End(trace2.WithTimestamp(span.End))
	}
}<|MERGE_RESOLUTION|>--- conflicted
+++ resolved
@@ -15,9 +15,6 @@
 	trace2 "go.opentelemetry.io/otel/trace"
 )
 
-<<<<<<< HEAD
-func (r *Reporter) ReportTraces(spans <-chan spanner.HTTPRequestSpan) {
-=======
 const reporterName = "github.com/grafana/http-autoinstrument"
 
 type TracesReporter struct {
@@ -67,7 +64,6 @@
 
 func (r *TracesReporter) ReportTraces(spans <-chan spanner.HTTPRequestSpan) {
 	defer r.close()
->>>>>>> 868bcc7b
 	tracer := r.traceProvider.Tracer(reporterName)
 	for span := range spans {
 		// TODO: there must be a better way to instantiate spans
