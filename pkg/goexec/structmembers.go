package goexec

import (
	"bytes"
	"debug/dwarf"
	"debug/elf"
	_ "embed"
	"fmt"
	"strings"

	"github.com/grafana/go-offsets-tracker/pkg/offsets"
	"golang.org/x/exp/slog"
)

var log = slog.With("component", "goexec.structMemberOffsets")

//go:embed offsets.json
var prefetchedOffsets string

type structInfo struct {
	// lib is the name of the library where the struct is defined.
	// "go" for the standar library or e.g. "google.golang.org/grpc"
	lib string
	// fields of the struct as key, and the name of the constant defined in the eBPF code as value
	fields map[string]string
}

// level-1 key = Struct type name and its containing library
// level-2 key = name of the field
// level-3 value = C constant name to override (e.g. path_ptr_pos)
var structMembers = map[string]structInfo{
	"net/http.Request": {
		lib: "go",
		fields: map[string]string{
			"URL":        "url_ptr_pos",
			"Method":     "method_ptr_pos",
			"RemoteAddr": "remoteaddr_ptr_pos",
			"Host":       "host_ptr_pos",
		},
	},
	"net/url.URL": {
		lib: "go",
		fields: map[string]string{
			"Path": "path_ptr_pos",
		},
	},
	"net/http.response": {
		lib: "go",
		fields: map[string]string{
			"status": "status_ptr_pos",
		},
	},
	"google.golang.org/grpc/internal/transport.Stream": {
		lib: "google.golang.org/grpc",
		fields: map[string]string{
			"st":     "grpc_stream_st_ptr_pos",
			"method": "grpc_stream_method_ptr_pos",
		},
	},
	"google.golang.org/grpc/internal/status.Status": {
		lib: "google.golang.org/grpc",
		fields: map[string]string{
			"s": "grpc_status_s_pos",
		},
	},
	"google.golang.org/genproto/googleapis/rpc/status.Status": {
		lib: "google.golang.org/genproto",
		fields: map[string]string{
			"Code": "grpc_status_code_ptr_pos",
		},
	},
	"google.golang.org/grpc/internal/transport.http2Server": {
		lib: "google.golang.org/grpc",
		fields: map[string]string{
			"remoteAddr": "grpc_st_remoteaddr_ptr_pos",
			"localAddr":  "grpc_st_localaddr_ptr_pos",
		},
	},
	"net.TCPAddr": {
		lib: "go",
		fields: map[string]string{
			"IP":   "tcp_addr_ip_ptr_pos",
			"Port": "tcp_addr_port_ptr_pos",
		},
	},
}

func structMemberOffsets(elfFile *elf.File) (FieldOffsets, error) {
	// first, try to read offsets from DWARF debug info
	var offs FieldOffsets
	var expected map[string]struct{}
	dwarfData, err := elfFile.DWARF()
	if err == nil {
		offs, expected = structMemberOffsetsFromDwarf(dwarfData)

		if len(expected) > 0 {
			log.Warn("Fields not found in the DWARF file", "fields", expected)
		} else {
			return offs, nil
		}
	} else {
		// initialize empty offsets
		offs = FieldOffsets{}
	}

	log.Info("Can't read all offsets from DWARF info. Checking in prefetched database")

	// if it is not possible, query from prefetched offsets
	return structMemberPreFetchedOffsets(elfFile, offs)
}

func structMemberPreFetchedOffsets(elfFile *elf.File, fieldOffsets FieldOffsets) (FieldOffsets, error) {
	offs, err := offsets.Read(bytes.NewBufferString(prefetchedOffsets))
	if err != nil {
		return nil, fmt.Errorf("reading offsets file contents: %w", err)
	}
	libVersions, err := findLibraryVersions(elfFile)
	if err != nil {
		return nil, fmt.Errorf("searching for library versions: %w", err)
	}
	// after putting the offsets.json in a Go structure, we search all the
	// structMembers elements on it, to get the annotated offsets
	for strName, strInfo := range structMembers {
		version, ok := libVersions[strInfo.lib]
		if !ok {
			log.Warn("can't find version for library", "lib", strInfo.lib)
			continue
<<<<<<< HEAD
=======
		}

		dash := strings.Index(version, "-")
		if dash > 0 {
			version = version[:dash]
>>>>>>> bc2f5490
		}

		for fieldName, constantName := range strInfo.fields {
			// look the version of the required field in the offsets.json memory copy
			offset, ok := offs.Find(strName, fieldName, version)
			if !ok {
				log.Warn("can't find offsets for field",
					"lib", strInfo.lib, "name", strName, "field", fieldName, "version", version)
				continue
			}
			fieldOffsets[constantName] = offset
		}
	}
	return fieldOffsets, nil
}

// structMemberOffsetsFromDwarf reads the executable dwarf information to get
// the offsets specified in the structMembers map
func structMemberOffsetsFromDwarf(data *dwarf.Data) (FieldOffsets, map[string]struct{}) {
	expectedReturns := map[string]struct{}{}
	for _, str := range structMembers {
		for _, ctName := range str.fields {
			expectedReturns[ctName] = struct{}{}
		}
	}
	log.Debug("searching offests for field constants", "constants", expectedReturns)

	fieldOffsets := FieldOffsets{}
	reader := data.Reader()
	for {
		entry, err := reader.Next()
		if err != nil {
			log.Warn("error reading DRWARF info", "data", err)
			return fieldOffsets, expectedReturns
		}
		if entry == nil { // END of dwarf data
			return fieldOffsets, expectedReturns
		}
		if entry.Tag != dwarf.TagStructType {
			continue
		}
		attrs := getAttrs(entry)
		typeName := attrs[dwarf.AttrName].(string)
		if structMember, ok := structMembers[typeName]; !ok {
			reader.SkipChildren()
			continue
		} else { //nolint:revive
			log.Debug("inspecting fields for struct type", "type", typeName)
			if err := readMembers(reader, structMember.fields, expectedReturns, fieldOffsets); err != nil {
				log.Warn("error reading DRWARF info", "type", typeName, "members", err)
				return nil, expectedReturns
			}
		}
	}
}

func readMembers(
	reader *dwarf.Reader,
	fields map[string]string,
	expectedReturns map[string]struct{},
	offsets FieldOffsets,
) error {
	for {
		entry, err := reader.Next()
		if err != nil {
			return fmt.Errorf("can't read DWARF data: %w", err)
		}
		if entry == nil { // END of dwarf data
			return nil
		}
		// Nil tag: end of the members list
		if entry.Tag == 0 {
			return nil
		}
		attrs := getAttrs(entry)
		if constName, ok := fields[attrs[dwarf.AttrName].(string)]; ok {
			delete(expectedReturns, constName)
			value := attrs[dwarf.AttrDataMemberLoc]
			log.Debug("found struct member offset",
				"const", constName, "offset", attrs[dwarf.AttrDataMemberLoc])
			offsets[constName] = uint64(value.(int64))
		}
	}
}

func getAttrs(entry *dwarf.Entry) map[dwarf.Attr]any {
	attrs := map[dwarf.Attr]any{}
	for f := range entry.Field {
		attrs[entry.Field[f].Attr] = entry.Field[f].Val
	}
	return attrs
}<|MERGE_RESOLUTION|>--- conflicted
+++ resolved
@@ -125,14 +125,11 @@
 		if !ok {
 			log.Warn("can't find version for library", "lib", strInfo.lib)
 			continue
-<<<<<<< HEAD
-=======
 		}
 
 		dash := strings.Index(version, "-")
 		if dash > 0 {
 			version = version[:dash]
->>>>>>> bc2f5490
 		}
 
 		for fieldName, constantName := range strInfo.fields {
