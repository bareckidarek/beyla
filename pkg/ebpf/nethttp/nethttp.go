// Copyright The OpenTelemetry Authors
//
// Licensed under the Apache License, Version 2.0 (the "License");
// you may not use this file except in compliance with the License.
// You may obtain a copy of the License at
//
//     http://www.apache.org/licenses/LICENSE-2.0
//
// Unless required by applicable law or agreed to in writing, software
// distributed under the License is distributed on an "AS IS" BASIS,
// WITHOUT WARRANTIES OR CONDITIONS OF ANY KIND, either express or implied.
// See the License for the specific language governing permissions and
// limitations under the License.

package nethttp

import (
	"bytes"
	"context"
	"encoding/binary"
	"errors"
	"fmt"
	"os"
	"strings"

	"github.com/cilium/ebpf"
	"github.com/cilium/ebpf/link"
	"github.com/cilium/ebpf/ringbuf"
	"github.com/cilium/ebpf/rlimit"
	"github.com/grafana/ebpf-autoinstrument/pkg/goexec"
	"github.com/mariomac/pipes/pkg/node"
	"golang.org/x/exp/slog"
)

const SectionHTTP = "http"
const SectionGRPCStream = "grpc_stream"
const SectionGRPCStatus = "grpc_status"
<<<<<<< HEAD
const SectionRuntimeNewproc1 = "newproc1"
const SectionRuntimeGoexit1 = "goexit1"
=======
>>>>>>> bc2f5490

type EBPFTracer struct {
	Exec             string   `yaml:"executable_name" env:"EXECUTABLE_NAME"`
	Functions        []string `yaml:"functions" env:"INSTRUMENT_FUNCTIONS"`
	GRPCHandleStream []string `yaml:"grpc_handle_stream" env:"GRPC_HANDLE_STREAM"`
	GRPCWriteStatus  []string `yaml:"grpc_write_status" env:"GRPC_WRITE_STATUS"`
<<<<<<< HEAD
	RuntimeNewproc1  []string `yaml:"runtime_newproc1" env:"RUNTIME_NEWPROC1"`
	RuntimeGoexit1   []string `yaml:"runtime_goexit1" env:"RUNTIME_GOEXIT1"`
=======
>>>>>>> bc2f5490
	LogLevel         string   `yaml:"log_level" env:"LOG_LEVEL"`

	Offsets *goexec.Offsets `yaml:"-"`
}

func EBPFTracerProvider(cfg EBPFTracer) node.StartFuncCtx[HTTPRequestTrace] { //nolint:all
	is, err := Instrument(cfg.Offsets, cfg.LogLevel)
	if err != nil {
		slog.Error("can't instantiate eBPF tracer", err)
		os.Exit(-1)
	}
	return is.Run
}

//go:generate bpf2go -cc $BPF_CLANG -cflags $BPF_CFLAGS -target amd64,arm64 -type http_request_trace bpf ../../../bpf/go_nethttp.c -- -I../../../bpf/headers

// InstrumentedServe allows instrumenting each invocation to the Go standard net/http ServeHTTP
// method handler.
type InstrumentedServe struct {
	bpfObjects   bpfObjects
	uprobes      []link.Link
	eventsReader *ringbuf.Reader
}

// HTTPRequestTrace contains information from an HTTP request as directly received from the
// eBPF layer. This contains low-level C structures so for more comfortable handling from Go,
// HTTPRequestTrace instances are converted to transform.HTTPRequestSpan instances in the
// transform.ConvertToSpan function.
type HTTPRequestTrace bpfHttpRequestTrace

// Instrument the executable passed as path and insert probes in the provided offsets, so the
// returned InstrumentedServe instance will listen and forward traces for each HTTP invocation.
func Instrument(offsets *goexec.Offsets, logLevel string) (*InstrumentedServe, error) { //nolint:cyclop
	// Instead of the executable file in the disk, we pass the /proc/<pid>/exec
	// to allow loading it from different container/pods in containerized environments
	exe, err := link.OpenExecutable(offsets.FileInfo.ProExeLinkPath)
	if err != nil {
		return nil, fmt.Errorf("opening executable file %q: %w",
			offsets.FileInfo.ProExeLinkPath, err)
	}

	if err := rlimit.RemoveMemlock(); err != nil {
		return nil, fmt.Errorf("removing memlock: %w", err)
	}

	spec, err := loadBpf()
	if err != nil {
		return nil, fmt.Errorf("loading BPF data: %w", err)
	}

	// Set the log level for nethttp BPF program
	if err := spec.RewriteConstants(map[string]interface{}{"go_http_debug_level": ebpfLogLevel(logLevel)}); err != nil {
		return nil, fmt.Errorf("rewriting BPF log level definition: %w", err)
	}

	if err := spec.RewriteConstants(offsets.Field); err != nil {
		return nil, fmt.Errorf("rewriting BPF constants definition: %w", err)
	}

	h := InstrumentedServe{}
	// Load BPF programs
	if err := spec.LoadAndAssign(&h.bpfObjects, nil); err != nil {
<<<<<<< HEAD
		return nil, fmt.Errorf("loading and assigning BPF objects: %w", err)
=======
		return nil, instrumentError(err, "loading and assigning BPF objects")
>>>>>>> bc2f5490
	}

	for section, funcOffsets := range offsets.Funcs {
		for _, fn := range funcOffsets {
			switch section {
			case SectionHTTP:
				if err := h.instrumentFunction(fn, exe, h.bpfObjects.UprobeServeHTTP, h.bpfObjects.UprobeServeHttpReturn); err != nil {
					return nil, fmt.Errorf("instrumenting function: %w in section %s", err, section)
				}
			case SectionGRPCStream:
				if err := h.instrumentFunction(fn, exe, h.bpfObjects.UprobeServerHandleStream, h.bpfObjects.UprobeServerHandleStreamReturn); err != nil {
					return nil, fmt.Errorf("instrumenting function: %w in section %s", err, section)
				}
			case SectionGRPCStatus:
				if err := h.instrumentFunction(fn, exe, h.bpfObjects.UprobeTransportWriteStatus, nil); err != nil {
					return nil, fmt.Errorf("instrumenting function: %w in section %s", err, section)
				}
<<<<<<< HEAD
			case SectionRuntimeNewproc1:
				if err := h.instrumentFunction(fn, exe, nil, h.bpfObjects.UprobeProcNewproc1Ret); err != nil {
					return nil, fmt.Errorf("instrumenting function: %w in section %s", err, section)
				}
			case SectionRuntimeGoexit1:
				if err := h.instrumentFunction(fn, exe, h.bpfObjects.UprobeProcGoexit1, nil); err != nil {
					return nil, fmt.Errorf("instrumenting function: %w in section %s", err, section)
				}
=======
>>>>>>> bc2f5490
			default:
				return nil, fmt.Errorf("unknown section %s", section)
			}
		}
	}

	// BPF will send each measured trace via Ring Buffer, so we listen for them from the
	// user space.
	rd, err := ringbuf.NewReader(h.bpfObjects.Events)
	if err != nil {
		return nil, fmt.Errorf("creating perf reader: %w", err)
	}
	h.eventsReader = rd

	return &h, nil
}

func (h *InstrumentedServe) instrumentFunction(offsets goexec.FuncOffsets, exe *link.Executable, f *ebpf.Program, fret *ebpf.Program) error {
	// Attach BPF programs as start and return probes
<<<<<<< HEAD
	if f != nil {
		up, err := exe.Uprobe("", f, &link.UprobeOptions{
			Address: offsets.Start,
		})
		if err != nil {
			return fmt.Errorf("setting uprobe: %w", err)
		}
		h.uprobes = append(h.uprobes, up)
	}
=======
	up, err := exe.Uprobe("", f, &link.UprobeOptions{
		Address: offsets.Start,
	})
	if err != nil {
		return instrumentError(err, "setting uprobe")
	}
	h.uprobes = append(h.uprobes, up)
>>>>>>> bc2f5490

	if fret != nil {
		// Go won't work with Uretprobes because of the way Go manages the stack. We need to set uprobes just before the return
		// values: https://github.com/iovisor/bcc/issues/1320
		for _, ret := range offsets.Returns {
			urp, err := exe.Uprobe("", fret, &link.UprobeOptions{
				Address: ret,
			})
			if err != nil {
<<<<<<< HEAD
				return fmt.Errorf("setting uretpobe: %w", err)
=======
				return instrumentError(err, "setting uretprobe")
>>>>>>> bc2f5490
			}
			h.uprobes = append(h.uprobes, urp)
		}
	}

	return nil
}

// TODO: make use of context to cancel process
func (h *InstrumentedServe) Run(_ context.Context, eventsChan chan<- HTTPRequestTrace) {
	logger := slog.With("name", "net/ebpf-instrumenter")
	var event HTTPRequestTrace
	for {
		logger.Debug("starting to read perf buffer")
		record, err := h.eventsReader.Read()
		logger.Debug("received event")
		if err != nil {
			if errors.Is(err, ringbuf.ErrClosed) {
				return
			}
			logger.Error("error reading from perf reader", err)
			continue
		}

		if err := binary.Read(bytes.NewBuffer(record.RawSample), binary.LittleEndian, &event); err != nil {
			logger.Error("error parsing perf event", err)
			continue
		}

		eventsChan <- event
	}
}

func (h *InstrumentedServe) Close() {
	log := slog.With("name", "net/ebpf-instrumenter")
	log.Info("closing net/http instrumenter")
	if h.eventsReader != nil {
		h.eventsReader.Close()
	}

	for _, urp := range h.uprobes {
		if err := urp.Close(); err != nil {
			log.Warn("closing uprobe", "error", err)
		}
	}

	if err := h.bpfObjects.Close(); err != nil {
		log.Warn("closing BPF program", "error", err)
	}
}

// These levels must match the ones defined in bpf_dbg.h
func ebpfLogLevel(level string) uint8 {
	switch strings.ToLower(level) {
	case "debug":
		return 3
	case "info":
		return 2
	case "warn":
		return 1
	case "error":
		return 0
	default:
		return 1
	}
}

func instrumentError(err error, kind string) error {
	var ve *ebpf.VerifierError
	if !errors.As(err, &ve) {
		return fmt.Errorf("%s: %w", kind, err)
	}

	fmt.Fprintf(os.Stderr, "Error Log:\n %v\n", strings.Join(ve.Log, "\n"))

	return fmt.Errorf("%s: %w", kind, ve)
}<|MERGE_RESOLUTION|>--- conflicted
+++ resolved
@@ -35,22 +35,16 @@
 const SectionHTTP = "http"
 const SectionGRPCStream = "grpc_stream"
 const SectionGRPCStatus = "grpc_status"
-<<<<<<< HEAD
 const SectionRuntimeNewproc1 = "newproc1"
 const SectionRuntimeGoexit1 = "goexit1"
-=======
->>>>>>> bc2f5490
 
 type EBPFTracer struct {
 	Exec             string   `yaml:"executable_name" env:"EXECUTABLE_NAME"`
 	Functions        []string `yaml:"functions" env:"INSTRUMENT_FUNCTIONS"`
 	GRPCHandleStream []string `yaml:"grpc_handle_stream" env:"GRPC_HANDLE_STREAM"`
 	GRPCWriteStatus  []string `yaml:"grpc_write_status" env:"GRPC_WRITE_STATUS"`
-<<<<<<< HEAD
 	RuntimeNewproc1  []string `yaml:"runtime_newproc1" env:"RUNTIME_NEWPROC1"`
 	RuntimeGoexit1   []string `yaml:"runtime_goexit1" env:"RUNTIME_GOEXIT1"`
-=======
->>>>>>> bc2f5490
 	LogLevel         string   `yaml:"log_level" env:"LOG_LEVEL"`
 
 	Offsets *goexec.Offsets `yaml:"-"`
@@ -113,11 +107,7 @@
 	h := InstrumentedServe{}
 	// Load BPF programs
 	if err := spec.LoadAndAssign(&h.bpfObjects, nil); err != nil {
-<<<<<<< HEAD
-		return nil, fmt.Errorf("loading and assigning BPF objects: %w", err)
-=======
 		return nil, instrumentError(err, "loading and assigning BPF objects")
->>>>>>> bc2f5490
 	}
 
 	for section, funcOffsets := range offsets.Funcs {
@@ -135,7 +125,6 @@
 				if err := h.instrumentFunction(fn, exe, h.bpfObjects.UprobeTransportWriteStatus, nil); err != nil {
 					return nil, fmt.Errorf("instrumenting function: %w in section %s", err, section)
 				}
-<<<<<<< HEAD
 			case SectionRuntimeNewproc1:
 				if err := h.instrumentFunction(fn, exe, nil, h.bpfObjects.UprobeProcNewproc1Ret); err != nil {
 					return nil, fmt.Errorf("instrumenting function: %w in section %s", err, section)
@@ -144,8 +133,6 @@
 				if err := h.instrumentFunction(fn, exe, h.bpfObjects.UprobeProcGoexit1, nil); err != nil {
 					return nil, fmt.Errorf("instrumenting function: %w in section %s", err, section)
 				}
-=======
->>>>>>> bc2f5490
 			default:
 				return nil, fmt.Errorf("unknown section %s", section)
 			}
@@ -165,25 +152,15 @@
 
 func (h *InstrumentedServe) instrumentFunction(offsets goexec.FuncOffsets, exe *link.Executable, f *ebpf.Program, fret *ebpf.Program) error {
 	// Attach BPF programs as start and return probes
-<<<<<<< HEAD
 	if f != nil {
 		up, err := exe.Uprobe("", f, &link.UprobeOptions{
 			Address: offsets.Start,
 		})
 		if err != nil {
-			return fmt.Errorf("setting uprobe: %w", err)
+			return instrumentError(err, "setting uprobe")
 		}
 		h.uprobes = append(h.uprobes, up)
 	}
-=======
-	up, err := exe.Uprobe("", f, &link.UprobeOptions{
-		Address: offsets.Start,
-	})
-	if err != nil {
-		return instrumentError(err, "setting uprobe")
-	}
-	h.uprobes = append(h.uprobes, up)
->>>>>>> bc2f5490
 
 	if fret != nil {
 		// Go won't work with Uretprobes because of the way Go manages the stack. We need to set uprobes just before the return
@@ -193,11 +170,7 @@
 				Address: ret,
 			})
 			if err != nil {
-<<<<<<< HEAD
-				return fmt.Errorf("setting uretpobe: %w", err)
-=======
 				return instrumentError(err, "setting uretprobe")
->>>>>>> bc2f5490
 			}
 			h.uprobes = append(h.uprobes, urp)
 		}
